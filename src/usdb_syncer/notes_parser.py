"""Parser for UltraStar txt files."""
from __future__ import annotations

import math
import re
from enum import Enum
from typing import Any, Iterator

import attrs

from usdb_syncer.logger import Log
from usdb_syncer.meta_tags.deserializer import MetaTags

MINIMUM_BPM = 200.0


class NotesParseError(Exception):
    """Raised when failing to parse notes."""


class NoteKind(Enum):
    """Type of note."""

    REGULAR = ":"
    GOLDEN = "*"
    FREESTYLE = "F"
    RAP = "R"
    GOLDEN_RAP = "G"


@attrs.define
class Note:
    """Representation of a note, parsed from a string."""

    kind: NoteKind
    start: int
    duration: int
    pitch: int
    text: str

    @classmethod
    def parse(cls, value: str) -> Note:
        regex = re.compile(r"(:|\*|F|R|G):? +(-?\d+) +(\d+) +(-?\d+)(?: (.*))?")
        if not (match := regex.fullmatch(value)):
            raise NotesParseError(f"invalid note: '{value}'")
        text = match.group(5) or ""
        try:
            kind = NoteKind(match.group(1))
            start = int(match.group(2))
            duration = int(match.group(3))
            pitch = int(match.group(4))
        except ValueError as err:
            raise NotesParseError(f"invalid note: '{value}'") from err
        if kind != NoteKind.FREESTYLE:
            if not text.strip():
                text = "~" + text
        if text.strip() == "-":
            text = text.replace("-", "~")
        return Note(kind, start, duration, pitch, text)

    def __str__(self) -> str:
        return (
            f"{self.kind.value} {self.start} {self.duration} {self.pitch} {self.text}"
        )

    def end(self) -> int:
        return self.start + self.duration

    def shorten(self, beats: int = 1) -> None:
        if self.duration > beats:
            self.duration = self.duration - beats

    def left_trim_text(self) -> None:
        """Remove whitespace from the start of the note."""
        self.text = self.text.lstrip()

    def right_trim_text_and_add_space(self) -> None:
        """Ensure the note ends with a single space."""
        self.text = self.text.rstrip() + " "


@attrs.define
class LineBreak:
    """Line breaks consist of a single value or two values for the previous line end and
    the next line start.
    """

    start: int
    end: int | None

    @classmethod
    def parse(cls, value: str) -> tuple[LineBreak, str | None]:
        """Some line breaks aren't terminated by a line break. If this is the case, the
        rest of the line is returned.
        """
        regex = re.compile(r"- *(-?\d+) *(-?\d+)? *(.+)?")
        if not (match := regex.fullmatch(value)):
            raise NotesParseError(f"invalid line break: '{value}'")
        end = int(match.group(2)) if match.group(2) else None
        return cls(int(match.group(1)), end), match.group(3)

    def __str__(self) -> str:
        if self.end is not None:
            return f"- {self.start} {self.end}"
        return f"- {self.start}"

    def shift(self, offset: int) -> None:
        self.start = self.start + offset
        if self.end is not None:
            self.end = self.end + offset

    def multiply(self, factor: int) -> None:
        self.start = self.start * factor
        if self.end is not None:
            self.end = self.end * factor


@attrs.define
class Line:
    """Representation of a line, parsed from a list of strings."""

    notes: list[Note]
    # break to the next line; None if last line (at least for this player)
    line_break: LineBreak | None

    @classmethod
    def parse(cls, lines: list[str], logger: Log) -> Line:
        """Consumes a stream of notes until a line or document terminator is yielded."""
        notes = []
        line_break = None
        while lines:
            txt_line = lines.pop(0).lstrip()
            if txt_line.rstrip() in ("E", "P2"):
                break
            if txt_line.startswith("-"):
                try:
                    line_break, next_line = LineBreak.parse(txt_line)
                except NotesParseError as err:
                    logger.warning(str(err))
                    continue
                else:
                    if next_line:
                        lines.insert(0, next_line)
                    break
            try:
                notes.append(Note.parse(txt_line))
            except NotesParseError as err:
                logger.warning(str(err))
        else:
            logger.warning("unterminated line")
        return cls(notes, line_break)

    def is_last(self) -> bool:
        """True if this Line is the last line for any player."""
        return self.line_break is None

    def __str__(self) -> str:
        out = "\n".join(map(str, self.notes))
        if self.line_break:
            out = f"{out}\n{self.line_break}"
        return out

    def split(self) -> tuple[Line, Line] | None:
        pass

    def start(self) -> int:
        return self.notes[0].start

    def end(self) -> int:
        return self.notes[-1].end()

    def shift(self, offset: int) -> None:
        for note in self.notes:
            note.start += offset
        if self.line_break:
            self.line_break.shift(offset)

    def multiply(self, factor: int) -> None:
        for note in self.notes:
            note.start *= factor
            note.duration *= factor
        if self.line_break:
            self.line_break.multiply(factor)


@attrs.define
class Tracks:
    """All lines for players 1 and 2 if applicable."""

    track_1: list[Line]
    track_2: list[Line] | None

    @classmethod
    def parse(cls, lines: list[str], logger: Log) -> Tracks:
        track_1 = _player_lines(lines, logger)
        if not track_1:
            raise NotesParseError("no notes in file")
        track_2 = _player_lines(lines, logger) or None
        return cls(track_1, track_2)

    def __str__(self) -> str:
        body = "\n".join(map(str, self.track_1))
        if self.track_2:
            body = "\n".join(("P1", body, "P2", *map(str, self.track_2)))
        return f"{body}\nE"

    def maybe_split_duet_notes(self) -> None:
        """Try to detect a second player's notes and fix notes accordingly."""
        if self.track_2:
            return
        if not (first_line_break := self.track_1[0].line_break):
            # only one line
            return
        last_start = first_line_break.start
        for idx, line in enumerate(self.track_1):
            if not line.line_break:
                break
            if line.line_break.start < last_start:
                part_1, part_2 = _split_duet_line(line, line.line_break.start)
                self.track_2 = self.track_1[idx + 1 :]
                if part_2.notes:
                    self.track_2.insert(0, part_2)
                self.track_1 = self.track_1[:idx]
                if part_1.notes:
                    self.track_1.append(part_1)
                return
            last_start = line.line_break.start

    def start(self) -> int:
        if self.track_2:
            return min(self.track_1[0].start(), self.track_2[0].start())
        return self.track_1[0].start()

    def end(self) -> int:
        if self.track_2:
            return max(self.track_1[-1].end(), self.track_2[-1].end())
        return self.track_1[-1].end()

    def all_tracks(self) -> Iterator[list[Line]]:
        yield self.track_1
        if self.track_2:
            yield self.track_2

    def all_lines(self) -> Iterator[Line]:
        yield from self.track_1
        if self.track_2:
            yield from self.track_2

    def all_notes(self) -> Iterator[Note]:
        for line in self.all_lines():
            for note in line.notes:
                yield note

    def fix_line_breaks(self) -> None:
        for track in self.all_tracks():
            fix_line_breaks(track)

    def fix_touching_notes(self) -> None:
        for track in self.all_tracks():
            for num_line, line in enumerate(track):
                for num_note, note in enumerate(line.notes[:-1]):
                    if note.end() == line.notes[num_note + 1].start:
                        note.shorten()
                if not line.is_last():
                    if line.end() == track[num_line + 1].start():
                        line.notes[-1].shorten()

    def fix_pitch_values(self) -> None:
        min_pitch = min(note.pitch for note in self.all_notes())
        octave_shift = min_pitch // 12

        # only adjust pitches if they are at least two octaves off
        if abs(octave_shift) >= 2:
            for note in self.all_notes():
                note.pitch = note.pitch - octave_shift * 12

<<<<<<< HEAD
    def fix_apostrophes(self) -> None:
        for note in self.all_notes():
            note.text = replace_false_apostrophes_and_quotation_marks(note.text)
=======
    def fix_spaces(self) -> None:
        """Ensures
        1. no syllables start with whitespace,
        2. word-final syllables end with a single space,
        3. the last syllable in a line ends with a single space.
        """
        for line in self.all_lines():
            line.notes[0].left_trim_text()

            # if current syllable starts with a space shift it to the end of the
            # previous syllable
            for idx in range(1, len(line.notes)):
                if line.notes[idx].text.startswith(" "):
                    line.notes[idx - 1].right_trim_text_and_add_space()
                    line.notes[idx].left_trim_text()
                if line.notes[idx].text.endswith(" "):
                    line.notes[idx].right_trim_text_and_add_space()

            # last syllable should end with a space, otherwise syllable highlighting
            # used to be incomplete in USDX, and it allows simple text concatenation
            line.notes[-1].right_trim_text_and_add_space()
>>>>>>> e730e229


def _player_lines(lines: list[str], logger: Log) -> list[Line]:
    notes: list[Line] = []
    if lines and lines[0].startswith("P"):
        lines.pop(0)
    while lines:
        line = Line.parse(lines, logger)
        if line.notes:
            notes.append(line)
        if line.is_last():
            # end of file or player block
            break
    if notes:
        # ensure there is no trailing line break, e.g. because the last note was invalid
        notes[-1].line_break = None
    return notes


def _split_duet_line(line: Line, cutoff: int) -> tuple[Line, Line]:
    """Split a line into two, where the first part only contains notes _after_ some
    cutoff and the second part contains the rest. Either line may be empty.
    """
    idx = 0
    for idx, note in enumerate(line.notes):
        if note.start < cutoff:
            break
    return Line(line.notes[:idx], None), Line(line.notes[idx:], line.line_break)


@attrs.define
class Headers:
    """Ultrastar headers."""

    unknown: dict[str, str]
    title: str
    artist: str
    bpm: float = 0.0
    gap: int = 0
    language: str | None = None
    edition: str | None = None
    genre: str | None = None
    album: str | None = None
    year: str | None = None
    creator: str | None = None
    mp3: str | None = None
    cover: str | None = None
    background: str | None = None
    video: str | None = None
    videogap: float | None = None
    start: float | None = None
    end: int | None = None
    previewstart: float | None = None
    relative: str | None = None
    p1: str | None = None
    p2: str | None = None
    medleystartbeat: int | None = None
    medleyendbeat: int | None = None
    # not rewritten, as it depends on the chosen encoding
    encoding: str | None = None
    comment: str | None = None
    resolution: str | None = None

    @classmethod
    def parse(cls, lines: list[str], logger: Log) -> Headers:
        """Consumes a stream of lines while they are headers."""
        kwargs: dict[str, Any] = {"unknown": {}}
        while lines:
            if not lines[0].startswith("#"):
                break
            line = lines.pop(0).removeprefix("#")
            if not ":" in line:
                logger.warning(f"header without value: '{line}'")
                continue
            header, value = line.split(":", maxsplit=1)
            if not value:
                # ignore headers with empty values
                continue
            try:
                _set_header_value(kwargs, header, value)
            except ValueError:
                logger.warning(f"invalid header value: '{line}'")
        if "title" not in kwargs or "artist" not in kwargs:
            raise NotesParseError("cannot parse song without artist and title")
        if "bpm" not in kwargs:
            logger.warning("missing bpm")
        return cls(**kwargs)

    def reset_file_location_headers(self) -> None:
        """Clear all tags with local file locations."""
        self.mp3 = self.video = self.cover = self.background = None

    def __str__(self) -> str:
        out = "\n".join(
            f"#{key.upper()}:{val}"
            for key in (
                "title",
                "artist",
                "language",
                "edition",
                "genre",
                "year",
                "creator",
                "mp3",
                "cover",
                "background",
                "video",
                "videogap",
                "resolution",
                "start",
                "end",
                "relative",
                "previewstart",
                "medleystartbeat",
                "medleyendbeat",
                "bpm",
                "gap",
                "p1",
                "p2",
                "album",
                "comment",
            )
            if (val := getattr(self, key)) is not None
        )
        if self.unknown:
            out = "\n".join(
                (out, *(f"#{key.upper()}:{val}" for key, val in self.unknown.items()))
            )
        return out

    def artist_title_str(self) -> str:
        return f"{self.artist} - {self.title}"

    def fix_apostrophes(self) -> None:
        for key in ("artist", "title", "language", "genre", "p1", "p2", "album"):
            if value := getattr(self, key):
                setattr(self, key, replace_false_apostrophes_and_quotation_marks(value))


def _set_header_value(kwargs: dict[str, Any], header: str, value: str) -> None:
    header = "creator" if header == "AUTHOR" else header.lower()
    if header in (
        "title",
        "artist",
        "language",
        "edition",
        "genre",
        "album",
        "year",
        "creator",
        "mp3",
        "cover",
        "background",
        "relative",
        "video",
        "p1",
        "p2",
        "encoding",
        "comment",
        "resolution",
    ):
        kwargs[header] = value
    # these are given in (fractional) seconds, thus may have a decimal comma or point
    elif header in ("bpm", "videogap", "start", "previewstart"):
        kwargs[header] = float(value.replace(",", "."))
    # these are given in milliseconds, but may have a decimal point or comma in usdb
    elif header in ("gap", "end"):
        kwargs[header] = round(float(value.replace(",", ".")))
    # these are given in beats and should thus be integers
    elif header in ("medleystartbeat", "medleyendbeat"):
        kwargs[header] = int(value)
    else:
        kwargs["unknown"][header] = value


@attrs.define()
class SongTxt:
    """A parsed .txt file of an UltraStar song."""

    headers: Headers
    notes: Tracks
    meta_tags: MetaTags

    def __str__(self) -> str:
        return f"{self.headers}\n{self.notes}"

    @classmethod
    def parse(cls, value: str, logger: Log) -> SongTxt:
        lines = [line for line in value.splitlines() if line]
        headers = Headers.parse(lines, logger)
        meta_tags = MetaTags(headers.video or "", logger)
        notes = Tracks.parse(lines, logger)
        if lines:
            logger.warning(f"trailing text in song txt: '{lines}'")
        return cls(headers=headers, meta_tags=meta_tags, notes=notes)

    @classmethod
    def try_parse(cls, value: str, logger: Log) -> SongTxt | None:
        try:
            return cls.parse(value, logger)
        except NotesParseError:
            return None

    def maybe_split_duet_notes(self) -> None:
        if self.headers.relative and self.headers.relative.lower() == "yes":
            return
        self.notes.maybe_split_duet_notes()

    def restore_missing_headers(self) -> None:
        if self.notes.track_2:
            self.headers.p1 = self.meta_tags.player1 or "P1"
            self.headers.p2 = self.meta_tags.player2 or "P2"
        if self.meta_tags.preview is not None:
            self.headers.previewstart = self.meta_tags.preview
        if medley := self.meta_tags.medley:
            self.headers.medleystartbeat = medley.start
            self.headers.medleyendbeat = medley.end

    def write_to_file(self, path: str, encoding: str, newline: str) -> None:
        with open(path, "w", encoding=encoding, newline=newline) as file:
            file.write(str(self))

    def sanitize(self) -> None:
        """Sanitize USDB issues and prepare for local usage."""
        self.headers.reset_file_location_headers()
        self.restore_missing_headers()
        self.fix()

    def fix(self) -> None:
        self.notes.maybe_split_duet_notes()
        self.fix_first_timestamp()
        self.fix_low_bpm()
        self.notes.fix_line_breaks()
        self.notes.fix_touching_notes()
        self.notes.fix_pitch_values()
<<<<<<< HEAD
        self.notes.fix_apostrophes()
        self.headers.fix_apostrophes()
=======
        self.notes.fix_spaces()
>>>>>>> e730e229

    def minimum_song_length(self) -> str:
        """Return the minimum song length based on last beat, BPM and GAP"""
        beats_secs = beats_to_secs(self.notes.end(), self.headers.bpm)
        minimum_secs = round(beats_secs + self.headers.gap / 1000)
        minutes, seconds = divmod(minimum_secs, 60)

        return f"{minutes:02d}:{seconds:02d}"

    def fix_first_timestamp(self) -> None:
        """Shifts all notes such that the first note starts at beat zero and adjusts
        GAP accordingly
        """
        if (offset := self.notes.start()) == 0:
            # round GAP to nearest 10 ms
            self.headers.gap = round(self.headers.gap / 10) * 10
            return
        for line in self.notes.all_lines():
            line.shift(-offset)
        self.headers.gap = int(
            round(self.headers.gap + beats_to_ms(offset, self.headers.bpm), -1)
        )

    def fix_low_bpm(self) -> None:
        """(repeatedly) doubles BPM value and all note timings
        until the BPM is above MINIMUM_BPM"""

        if self.headers.bpm >= MINIMUM_BPM:
            return

        # how often to multiply bpm until it is larger or equal to the threshold
        exp = math.ceil(math.log2(MINIMUM_BPM / self.headers.bpm))
        factor = 2**exp

        self.headers.bpm *= factor

        # modify medley tags
        if self.headers.medleystartbeat:
            self.headers.medleystartbeat *= factor

        if self.headers.medleyendbeat:
            self.headers.medleyendbeat *= factor

        # modify all note timings
        for line in self.notes.all_lines():
            line.multiply(factor)


def beats_to_secs(beats: int, bpm: float) -> float:
    return beats / (bpm * 4) * 60


def beats_to_ms(beats: int, bpm: float) -> float:
    return beats_to_secs(beats, bpm) * 1000


def fix_line_breaks(lines: list[Line]) -> None:
    last_line = None
    for line in lines:
        if last_line and last_line.line_break:
            # remove end (not needed/used)
            last_line.line_break.end = None

            # similar to USDX implementation (https://github.com/UltraStar-Deluxe/USDX/blob/0974aadaa747a5ce7f1f094908e669209641b5d4/src/screens/UScreenEditSub.pas#L2976) # pylint: disable=line-too-long
            gap = line.start() - last_line.end()
            if gap < 2:
                last_line.line_break.start = line.start()
            elif gap == 2:
                last_line.line_break.start = last_line.end() + 1
            else:
                last_line.line_break.start = last_line.end() + 2

        # update last_line
        last_line = line


def replace_false_apostrophes_and_quotation_marks(value: str) -> str:
    # two single quotation marks '' by "
    # grave accent ` by upright apostrophe '
    # acute accent ´ by upright apostrophe '
    return value.replace("''", '"').replace("`", "'").replace("´", "'")<|MERGE_RESOLUTION|>--- conflicted
+++ resolved
@@ -274,11 +274,10 @@
             for note in self.all_notes():
                 note.pitch = note.pitch - octave_shift * 12
 
-<<<<<<< HEAD
     def fix_apostrophes(self) -> None:
         for note in self.all_notes():
             note.text = replace_false_apostrophes_and_quotation_marks(note.text)
-=======
+
     def fix_spaces(self) -> None:
         """Ensures
         1. no syllables start with whitespace,
@@ -300,7 +299,6 @@
             # last syllable should end with a space, otherwise syllable highlighting
             # used to be incomplete in USDX, and it allows simple text concatenation
             line.notes[-1].right_trim_text_and_add_space()
->>>>>>> e730e229
 
 
 def _player_lines(lines: list[str], logger: Log) -> list[Line]:
@@ -536,12 +534,9 @@
         self.notes.fix_line_breaks()
         self.notes.fix_touching_notes()
         self.notes.fix_pitch_values()
-<<<<<<< HEAD
         self.notes.fix_apostrophes()
         self.headers.fix_apostrophes()
-=======
         self.notes.fix_spaces()
->>>>>>> e730e229
 
     def minimum_song_length(self) -> str:
         """Return the minimum song length based on last beat, BPM and GAP"""
