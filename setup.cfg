--- conflicted
+++ resolved
@@ -28,11 +28,8 @@
     attrs
     pyshorteners
     filetype
-<<<<<<< HEAD
     browser_cookie3
-=======
     ffmpeg-normalize
->>>>>>> 091b80d0
 
 [options.packages.find]
 where = src
